//
// ConnectionManager.cs
//
// Authors:
//   Alan McGovern alan.mcgovern@gmail.com
//
// Copyright (C) 2006 Alan McGovern
//
// Permission is hereby granted, free of charge, to any person obtaining
// a copy of this software and associated documentation files (the
// "Software"), to deal in the Software without restriction, including
// without limitation the rights to use, copy, modify, merge, publish,
// distribute, sublicense, and/or sell copies of the Software, and to
// permit persons to whom the Software is furnished to do so, subject to
// the following conditions:
//
// The above copyright notice and this permission notice shall be
// included in all copies or substantial portions of the Software.
//
// THE SOFTWARE IS PROVIDED "AS IS", WITHOUT WARRANTY OF ANY KIND,
// EXPRESS OR IMPLIED, INCLUDING BUT NOT LIMITED TO THE WARRANTIES OF
// MERCHANTABILITY, FITNESS FOR A PARTICULAR PURPOSE AND
// NONINFRINGEMENT. IN NO EVENT SHALL THE AUTHORS OR COPYRIGHT HOLDERS BE
// LIABLE FOR ANY CLAIM, DAMAGES OR OTHER LIABILITY, WHETHER IN AN ACTION
// OF CONTRACT, TORT OR OTHERWISE, ARISING FROM, OUT OF OR IN CONNECTION
// WITH THE SOFTWARE OR THE USE OR OTHER DEALINGS IN THE SOFTWARE.
//


using System;
using System.Collections.Generic;
using System.Diagnostics.CodeAnalysis;
using System.Threading;

using MonoTorrent.BEncoding;
using MonoTorrent.Client.RateLimiters;
using MonoTorrent.Connections;
using MonoTorrent.Connections.Peer;
using MonoTorrent.Connections.Peer.Encryption;
using MonoTorrent.Logging;
using MonoTorrent.Messages.Peer;

using ReusableTasks;

namespace MonoTorrent.Client
{
    /// <summary>
    /// Main controller class for all incoming and outgoing connections
    /// </summary>
    public class ConnectionManager
    {
        static readonly Logger logger = Logger.Create (nameof (ConnectionManager));

        struct AsyncConnectState : IEquatable<AsyncConnectState>
        {
            public AsyncConnectState (TorrentManager manager, IPeerConnection connection, ValueStopwatch timer)
            {
                Manager = manager;
                Connection = connection;
                Timer = timer;
            }

            public readonly IPeerConnection Connection;
            public readonly TorrentManager Manager;
            public readonly ValueStopwatch Timer;

            public bool Equals (AsyncConnectState other)
                => Connection == other.Connection;

            public override bool Equals ([NotNullWhen (true)] object? obj)
                => obj is AsyncConnectState other && Equals (other);

            public override int GetHashCode ()
                => Connection.GetHashCode ();
        }

        public event EventHandler<AttemptConnectionEventArgs>? BanPeer;

        internal int openConnections;

        HashSet<string> BannedPeerIPAddresses = new HashSet<string> ();

        internal DiskManager DiskManager { get; }

        Factories Factories { get; }

        internal BEncodedString LocalPeerId { get; }

        /// <summary>
        /// The number of concurrent connection attempts
        /// </summary>
        public int HalfOpenConnections => PendingConnects.Count;

        /// <summary>
        /// The maximum number of concurrent connection attempts
        /// </summary>
        internal int MaxHalfOpenConnections => Settings.MaximumHalfOpenConnections;

        /// <summary>
        /// The number of open connections
        /// </summary>
        public int OpenConnections => openConnections;

        List<AsyncConnectState> PendingConnects { get; }

        internal EngineSettings Settings { get; set; }
        internal List<TorrentManager> Torrents { get; set; }

        internal ConnectionManager (BEncodedString localPeerId, EngineSettings settings, Factories factories, DiskManager diskManager)
        {
            DiskManager = diskManager ?? throw new ArgumentNullException (nameof (diskManager));
            LocalPeerId = localPeerId ?? throw new ArgumentNullException (nameof (localPeerId));
            Settings = settings ?? throw new ArgumentNullException (nameof (settings));
            Factories = factories ?? throw new ArgumentNullException (nameof (factories));

            PendingConnects = new List<AsyncConnectState> ();
            Torrents = new List<TorrentManager> ();
        }

        internal void Add (TorrentManager manager)
        {
            Torrents.Add (manager);
        }

        internal void Remove (TorrentManager manager)
        {
            Torrents.Remove (manager);
        }

        async void ConnectToPeer (TorrentManager manager, Peer peer)
        {
            // Whenever we try to connect to a peer, we may try multiple times.
            //  1. If we cannot establish a connection, we bail out. A retry will occur later
            //  2. If we can establish a connection but the connection closes, retry with a different
            //     encryption method immediately. The odds are high this will succeed.
            ConnectionFailureReason? failureReason;
            try {
                manager.Peers.ConnectingToPeers.Add (peer);
                failureReason = await DoConnectToPeer (manager, peer);
            } catch {
                failureReason = ConnectionFailureReason.Unknown;
            } finally {
                manager.Peers.ConnectingToPeers.Remove (peer);
            }

            // Always restart the the timer after the connection attempt completes
            peer.LastConnectionAttempt.Restart ();

            // If the connection attempt failed, decide what to do next. Drop the peer or retry it later.
            if (failureReason.HasValue) {
                peer.FailedConnectionAttempts++;

                // If we have not exhausted all retry attempts, add the peer back for subsequent retry
                if (Settings.GetConnectionRetryDelay (peer.FailedConnectionAttempts).HasValue)
                    manager.Peers.AvailablePeers.Add (peer);

                manager.RaiseConnectionAttemptFailed (new ConnectionAttemptFailedEventArgs (peer.Info, failureReason.Value, manager));
            }

            // Always try to connect to a new peer. If there are no active torrents, the call will just bail out.
            TryConnect ();
        }

        async ReusableTask<ConnectionFailureReason?> DoConnectToPeer (TorrentManager manager, Peer peer)
        {
            ConnectionFailureReason? latestResult = ConnectionFailureReason.Unknown;
            foreach (var allowedEncryption in Settings.OutgoingConnectionEncryptionTiers) {
                // Bail out if the manager can no longer accept connections (i.e. is in the Stopping or Stopped mode now)
                if (!manager.Mode.CanAcceptConnections)
                    return ConnectionFailureReason.Unknown;

                // Create a new IPeerConnection object for each connection attempt.
                var connection = Factories.CreatePeerConnection (peer.Info.ConnectionUri);
                if (connection == null)
                    return ConnectionFailureReason.UnknownUriSchema;

                var state = new AsyncConnectState (manager, connection, ValueStopwatch.StartNew ());
                try {
                    PendingConnects.Add (state);

                    // A return value of 'null' means connection succeeded
                    latestResult = await DoConnectToPeer (manager, peer, connection, allowedEncryption);
                    if (latestResult == null)
                        return null;
                } catch {
                    latestResult = ConnectionFailureReason.Unknown;
                } finally {
                    PendingConnects.Remove (state);
                }

                // If the connection did not succeed, dispose the object and try again with a different encryption tier.
                connection.SafeDispose ();
            }

            // if we got non-null failure reasons, return the most recent one here.
            return latestResult;
        }

        async ReusableTask<ConnectionFailureReason?> DoConnectToPeer (TorrentManager manager, Peer peer, IPeerConnection connection, IList<EncryptionType> allowedEncryption)
        {
            try {
                await NetworkIO.ConnectAsync (connection);
            } catch {
                // A failure to connect is unlikely to be fixed by retrying a different encryption method, so bail out immediately.
                return ConnectionFailureReason.Unreachable;
            }

            // If the torrent is no longer downloading/seeding etc, bail out.
            if (manager.Disposed || !manager.Mode.CanAcceptConnections)
                return ConnectionFailureReason.Unknown;

            // If too many connections are open, bail out.
            if (OpenConnections > Settings.MaximumConnections || manager.OpenConnections > manager.Settings.MaximumConnections)
                return ConnectionFailureReason.TooManyOpenConnections;

            // Reset the connection timer so there's a little bit of extra time for the handshake.
            // Otherwise, if this fails we should probably retry with a different encryption type.
            try {
                return await ProcessNewOutgoingConnection (manager, peer, connection, allowedEncryption);
            } catch {
                return ConnectionFailureReason.Unknown;
            }
        }

        internal bool Contains (TorrentManager manager)
        {
            return Torrents.Contains (manager);
        }

        internal async ReusableTask<ConnectionFailureReason?> ProcessNewOutgoingConnection (TorrentManager manager, Peer peer, IPeerConnection connection, IList<EncryptionType> allowedEncryption)
        {
            var bitfield = new BitField (manager.Bitfield.Length);
            Interlocked.Increment (ref openConnections);

            IEncryption decryptor;
            IEncryption encryptor;

            try {
                // If this is a hybrid torrent and a connection is being made with the v1 infohash, then
                // set the bit which tells the peer the connection can be upgraded to a bittorrent v2 (BEP52) connection.
                var canUpgradeToV2 = manager.InfoHashes.IsHybrid;

                // Create a handshake message to send to the peer
                var handshake = new HandshakeMessage (manager.InfoHashes.V1OrV2.Truncate (), LocalPeerId, Constants.ProtocolStringV100, enableFastPeer: true, enableExtended: true, supportsUpgradeToV2: canUpgradeToV2);
                logger.InfoFormatted (connection, "[outgoing] Sending handshake message with peer id '{0}'", LocalPeerId);

                EncryptorFactory.EncryptorResult result = await EncryptorFactory.CheckOutgoingConnectionAsync (connection, allowedEncryption, manager.InfoHashes.V1OrV2.Truncate (), handshake, Factories, Settings.ConnectionTimeout);
                decryptor = result.Decryptor;
                encryptor = result.Encryptor;
            } catch {
                return ConnectionFailureReason.EncryptionNegiotiationFailed;
            }

            PeerId? id = null;
            try {
                // Receive their handshake. NOTE: For hybrid torrents the standard is to send the V1 infohash
                // and if the peer responds with the V2 infohash, treat the connection as a V2 connection. The
                // biggest (only?) difference is that it means we can request the merkle tree layer hashes from
                // peers who support v2.
                HandshakeMessage handshake = await PeerIO.ReceiveHandshakeAsync (connection, decryptor);
                id = new PeerId (peer, connection, new BitField (manager.Bitfield.Length), manager.InfoHashes.Expand (handshake.InfoHash)) {
                    Decryptor = decryptor,
                    Encryptor = encryptor
                };
                id.LastMessageReceived.Restart ();
                id.LastMessageSent.Restart ();

                logger.InfoFormatted (id.Connection, "[outgoing] Received handshake message with peer id '{0}'", handshake.PeerId);
                manager.Mode.HandleMessage (id, handshake, default);

                if (ShouldBanPeer (peer.Info, AttemptConnectionStage.HandshakeComplete))
                    return ConnectionFailureReason.Banned;
            } catch {
                return ConnectionFailureReason.HandshakeFailed;
            }

            try {
                if (id.BitField.Length != manager.Bitfield.Length)
                    throw new TorrentException ($"The peer's bitfield was of length {id.BitField.Length} but the TorrentManager's bitfield was of length {manager.Bitfield.Length}.");

                manager.Peers.ActivePeers.Add (peer);
                manager.Peers.ConnectedPeers.Add (id);

                manager.Mode.HandlePeerConnected (id);
                id.MessageQueue.SetReady ();
                TryProcessQueue (manager, id);

                ReceiveMessagesAsync (id.Connection, id.Decryptor, manager.DownloadLimiters, id.Monitor, manager, id);

                id.WhenConnected.Restart ();
                id.LastBlockReceived.Reset ();
                return null;
            } catch {
                manager.RaiseConnectionAttemptFailed (new ConnectionAttemptFailedEventArgs (id.Peer.Info, ConnectionFailureReason.Unknown, manager));
                CleanupSocket (manager, id);
                return ConnectionFailureReason.Unknown;
            }
        }

        internal async void ReceiveMessagesAsync (IPeerConnection connection, IEncryption decryptor, RateLimiterGroup downloadLimiter, ConnectionMonitor monitor, TorrentManager torrentManager, PeerId id)
        {
            await MainLoop.SwitchToThreadpool ();

            Memory<byte> currentBuffer = default;

            Memory<byte> smallBuffer = default;
            ByteBufferPool.Releaser smallReleaser = default;

            Memory<byte> largeBuffer = default;
            ByteBufferPool.Releaser largeReleaser = default;
            try {
                while (true) {
                    if (id.AmRequestingPiecesCount == 0) {
                        if (!largeBuffer.IsEmpty) {
                            largeReleaser.Dispose ();
                            largeReleaser = default;
                            largeBuffer = currentBuffer = default;
                        }
                        if (smallBuffer.IsEmpty) {
                            smallReleaser = NetworkIO.BufferPool.Rent (ByteBufferPool.SmallMessageBufferSize, out smallBuffer);
                            currentBuffer = smallBuffer;
                        }
                    } else {
                        if (!smallBuffer.IsEmpty) {
                            smallReleaser.Dispose ();
                            smallReleaser = default;
                            smallBuffer = currentBuffer = default;
                        }
                        if (largeBuffer.IsEmpty) {
                            largeReleaser = NetworkIO.BufferPool.Rent (ByteBufferPool.LargeMessageBufferSize, out largeBuffer);
                            currentBuffer = largeBuffer;
                        }
                    }

                    (PeerMessage message, PeerMessage.Releaser releaser) = await PeerIO.ReceiveMessageAsync (connection, decryptor, downloadLimiter, monitor, torrentManager.Monitor, torrentManager, currentBuffer).ConfigureAwait (false);
                    HandleReceivedMessage (id, torrentManager, message, releaser);
                }
            } catch {
                await ClientEngine.MainLoop;
                CleanupSocket (torrentManager, id);
            } finally {
                smallReleaser.Dispose ();
                largeReleaser.Dispose ();
            }
        }

        static async void HandleReceivedMessage (PeerId id, TorrentManager torrentManager, PeerMessage message, PeerMessage.Releaser releaser = default)
        {
            await ClientEngine.MainLoop;

            if (!id.Disposed) {
                id.LastMessageReceived.Restart ();
                try {
                    torrentManager.Mode.HandleMessage (id, message, releaser);
                } catch (Exception ex) {
                    logger.Exception (ex, "Unexpected error handling a message from a peer");
                    torrentManager.Engine!.ConnectionManager.CleanupSocket (torrentManager, id);
                }
            } else {
                releaser.Dispose ();
            }
        }

        internal void CleanupSocket (TorrentManager manager, PeerId id)
        {

            manager.PieceManager.CancelRequests (id);
            if (!id.AmChoking)
                manager.UploadingTo--;
            if (manager.Peers.ConnectedPeers.Remove (id))
                Interlocked.Decrement (ref openConnections);
            id.Peer.CleanedUpCount++;

            CleanupSocket (manager, id.Peer, id.Connection);

            try {
                manager.Mode.HandlePeerDisconnected (id);
            } catch (Exception ex) {
                logger.Exception (ex, "An unexpected error occured calling HandlePeerDisconnected");
            }
            id.Dispose ();
        }

        internal void CleanupSocket (TorrentManager manager, Peer peer, IPeerConnection connection)
        {
            try {
                // We can reuse this peer if the connection says so and it's not marked as inactive
                bool canReuse = (connection?.CanReconnect ?? false)
                    && !manager.InactivePeerManager.InactivePeerList.Contains (peer.Info.ConnectionUri)
                    && !manager.Engine!.PeerId.Equals (peer.Info.PeerId)
                    && Settings.GetConnectionRetryDelay(peer.FailedConnectionAttempts).HasValue;

                manager.Peers.ActivePeers.Remove (peer);

                // If we get our own details, this check makes sure we don't try connecting to ourselves again
                if (canReuse && !LocalPeerId.Equals (peer.Info.PeerId)) {
                    if (!manager.Peers.AvailablePeers.Contains (peer) && peer.CleanedUpCount < 5)
                        manager.Peers.AvailablePeers.Add (peer);
                    else if (peer.CleanedUpCount >= 5)
                        BannedPeerIPAddresses.Add (peer.Info.ConnectionUri.Host);
                }
            } catch (Exception ex) {
                logger.Exception (ex, "An unexpected error occured cleaning up a connection");
            } finally {
            }
        }

        /// <summary>
        /// Cancel all pending connection attempts which have exceeded <see cref="EngineSettings.ConnectionTimeout"/>
        /// </summary>
        internal void CancelPendingConnects ()
        {
            CancelPendingConnects (null);
        }

        /// <summary>
        /// Cancel all pending connection for the given <see cref="TorrentManager"/>, or which have exceeded <see cref="EngineSettings.ConnectionTimeout"/>
        /// </summary>
        internal void CancelPendingConnects (TorrentManager? manager)
        {
            foreach (AsyncConnectState pending in PendingConnects)
                if (pending.Manager == manager || pending.Timer.Elapsed > Settings.ConnectionTimeout)
                    pending.Connection.Dispose ();
        }

        /// <summary>
        /// This method is called when the ClientEngine recieves a valid incoming connection
        /// </summary>
        /// <param name="manager">The torrent which the peer is associated with.</param>
        /// <param name="id">The peer who just conencted</param>
        internal async ReusableTask<bool> IncomingConnectionAcceptedAsync (TorrentManager manager, PeerId id)
        {
            try {
                bool maxAlreadyOpen = OpenConnections >= Settings.MaximumConnections
                    || manager.OpenConnections >= manager.Settings.MaximumConnections;

                if (LocalPeerId.Equals (id.Peer.Info.PeerId)) {
                    logger.Info ("Connected to self - disconnecting");
                    CleanupSocket (manager, id);
                    return false;
                }
                if (manager.Peers.ActivePeers.Contains (id.Peer)) {
                    logger.Info (id.Connection, "Already connected to peer");
                    id.Connection.Dispose ();
                    return false;
                }
                if (maxAlreadyOpen) {
                    logger.Info ("Connected to too many peers - disconnecting");
                    CleanupSocket (manager, id);
                    return false;
                }
<<<<<<< HEAD
                if (ShouldBanPeer (id.Peer.Info)) {
=======
                if (ShouldBanPeer (id.Peer.Info, AttemptConnectionStage.HandshakeComplete)) {
>>>>>>> 9f33a005
                    logger.Info (id.Connection, "Peer was banned");
                    CleanupSocket (manager, id);
                    return false;
                }

                // Add the PeerId to the lists *before* doing anything asynchronous. This ensures that
                // all PeerIds are tracked in 'ConnectedPeers' as soon as they're created.
                logger.Info (id.Connection, "Incoming connection fully accepted");
                manager.Peers.AvailablePeers.Remove (id.Peer);
                manager.Peers.ActivePeers.Add (id.Peer);
                manager.Peers.ConnectedPeers.Add (id);
                Interlocked.Increment (ref openConnections);

                id.WhenConnected.Restart ();
                // Baseline the time the last block was received
                id.LastBlockReceived.Reset ();

                // Send our handshake now that we've decided to keep the connection
                var handshake = new HandshakeMessage (id.ExpectedInfoHash.Truncate (), manager.Engine!.PeerId, Constants.ProtocolStringV100);
                await PeerIO.SendMessageAsync (id.Connection, id.Encryptor, handshake, manager.UploadLimiters, id.Monitor, manager.Monitor);

                manager.Mode.HandlePeerConnected (id);
                id.MessageQueue.SetReady ();
                TryProcessQueue (manager, id);

                // We've sent our handshake so begin our looping to receive incoming message
                ReceiveMessagesAsync (id.Connection, id.Decryptor, manager.DownloadLimiters, id.Monitor, manager, id);
                logger.InfoFormatted ("Incoming connection fully accepted", id.Uri);
                return true;
            } catch (Exception ex) {
                logger.Exception (ex, "Error handling incoming connection");
                CleanupSocket (manager, id);
                return false;
            }
        }

        /// <summary>
        ///
        /// </summary>
        /// <param name="manager">The torrent which the peer is associated with.</param>
        /// <param name="id">The peer whose message queue you want to start processing</param>
        internal async void TryProcessQueue (TorrentManager manager, PeerId id)
        {
            if (!id.MessageQueue.BeginProcessing ())
                return;

            await MainLoop.SwitchToThreadpool ();

            ByteBufferPool.Releaser socketMemoryReleaser = default;
            Memory<byte> socketMemory = default;

            try {
                while (id.MessageQueue.TryDequeue (out PeerMessage? msg, out PeerMessage.Releaser msgReleaser)) {
                    using var autorelease = msgReleaser;

                    if (socketMemory.IsEmpty || socketMemory.Length < msg.ByteLength) {
                        socketMemoryReleaser.Dispose ();
                        socketMemoryReleaser = NetworkIO.BufferPool.Rent (msg.ByteLength, out socketMemory);
                    }

                    var buffer = socketMemory.Slice (0, msg.ByteLength);
                    if (msg is PieceMessage pm) {
                        pm.SetData ((default, buffer.Slice (buffer.Length - pm.RequestLength)));
                        try {
                            var request = new BlockInfo (pm.PieceIndex, pm.StartOffset, pm.RequestLength);
                            await DiskManager.ReadAsync (manager, request, pm.Data).ConfigureAwait (false);
                        } catch (Exception ex) {
                            await ClientEngine.MainLoop;
                            manager.TrySetError (Reason.ReadFailure, ex);
                            return;
                        }
                        Interlocked.Increment (ref id.piecesSent);
                    }

                    await PeerIO.SendMessageAsync (id.Connection, id.Encryptor, msg, manager.UploadLimiters, id.Monitor, manager.Monitor, buffer).ConfigureAwait (false);
                    if (msg is PieceMessage)
                        Interlocked.Decrement (ref id.isRequestingPiecesCount);

                    id.LastMessageSent.Restart ();
                }
            } catch {
                await ClientEngine.MainLoop;
                CleanupSocket (manager, id);
            } finally {
                socketMemoryReleaser.Dispose ();
            }
        }


        internal bool ShouldBanPeer (PeerInfo peer, AttemptConnectionStage stage)
        {
            if (BannedPeerIPAddresses.Count > 0 && BannedPeerIPAddresses.Contains (peer.ConnectionUri.Host))
                return true;

            if (BanPeer == null)
                return false;

            var e = new AttemptConnectionEventArgs (peer, stage);
            BanPeer (this, e);
            if (e.BanPeer)
                BannedPeerIPAddresses.Add (peer.ConnectionUri.Host);
            return e.BanPeer;
        }

        static readonly Comparison<TorrentManager> ActiveConnectionsComparer = (left, right)
            => (left.Peers.ConnectedPeers.Count + left.Peers.ConnectingToPeers.Count).CompareTo (right.Peers.ConnectedPeers.Count + right.Peers.ConnectingToPeers.Count);

        internal void TryConnect ()
        {
            // If we have already reached our max connections globally, don't try to connect to a new peer
            while (OpenConnections <= Settings.MaximumConnections && PendingConnects.Count <= MaxHalfOpenConnections) {
                Torrents.Sort (ActiveConnectionsComparer);

                bool connected = false;
                for (int i = 0; i < Torrents.Count; i++) {
                    // If we successfully connect, then break out of this loop and restart our
                    // connection process from the first node in the list again.
                    if (TryConnect (Torrents[i])) {
                        connected = true;
                        break;
                    }
                }

                // If we failed to connect to anyone after walking the entire list, give up for now.
                if (!connected)
                    break;
            }
        }

        bool TryConnect (TorrentManager manager)
        {
            int i;
            // If the torrent isn't active, don't connect to a peer for it
            if (!manager.Mode.CanAcceptConnections)
                return false;

            // If we have reached the max peers allowed for this torrent, don't connect to a new peer for this torrent
            if ((manager.Peers.ConnectedPeers.Count + manager.Peers.ConnectingToPeers.Count) >= manager.Settings.MaximumConnections)
                return false;

            // If we are not seeding, we can connect to anyone. If we are seeding, we should only connect to a peer
            // if they are not a seeder.
            for (i = 0; i < manager.Peers.AvailablePeers.Count; i++)
                if (manager.Mode.ShouldConnect (manager.Peers.AvailablePeers[i]))
                    break;

            // If this is true, there were no peers in the available list to connect to.
            if (i == manager.Peers.AvailablePeers.Count)
                return false;

            // Remove the peer from the lists so we can start connecting to him
            Peer peer = manager.Peers.AvailablePeers[i];
            manager.Peers.AvailablePeers.RemoveAt (i);

            if (ShouldBanPeer (peer.Info, AttemptConnectionStage.BeforeConnectionEstablished))
                return false;

            // Connect to the peer
            logger.InfoFormatted ("Trying to connect to {0}", peer.Info.ConnectionUri);
            ConnectToPeer (manager, peer);
            return true;
        }
    }
}<|MERGE_RESOLUTION|>--- conflicted
+++ resolved
@@ -449,11 +449,7 @@
                     CleanupSocket (manager, id);
                     return false;
                 }
-<<<<<<< HEAD
-                if (ShouldBanPeer (id.Peer.Info)) {
-=======
                 if (ShouldBanPeer (id.Peer.Info, AttemptConnectionStage.HandshakeComplete)) {
->>>>>>> 9f33a005
                     logger.Info (id.Connection, "Peer was banned");
                     CleanupSocket (manager, id);
                     return false;
